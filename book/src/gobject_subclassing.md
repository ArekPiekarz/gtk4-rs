# Subclassing

GObjects rely heavily on inheritance.
Therefore, it makes sense that if we want to create a custom GObject, this is done via subclassing.
Let's see how this works by replacing the button in our “Hello World!” app with a custom one.

First we need to create an implementation struct, that holds the state and overrides the virtual methods.
It is advised to keep it in a private module,
since it is not supposed to be used directly.

<<<<<<< HEAD
<span class="filename">Filename: src/main.rs</span>

=======
>>>>>>> 27fa3ac8
```rust,no_run
{{#rustdoc_include ../listings/gobject_subclassing_1/src/main.rs:impl}}
```
The description of the subclassing is in `ObjectSubclass`.
You can choose any `NAME` you want, as long as it is unique within your application.
`Type` refers to the actual GObject we will create afterwards.
`ParentType` is the GObject we inherit of.
After that, we would have the option to override the virtual methods of our ancestors.
Since we only want to have a plain button for now, we override nothing.
We still have to add the empty `impl` though.

Now we describe our custom GObject.

<span class="filename">Filename: src/main.rs</span>

```rust,no_run
{{#rustdoc_include ../listings/gobject_subclassing_1/src/main.rs:gobject}}
```

`glib::wrapper!` does the most of the work of subclassing for us.
<<<<<<< HEAD
We only have to point to the implementation struct and which ancestor GObjects we extend.
Please note that the list of ancestor GObjects, does not mention `glib::Object`.
This is because `glib::Object` is *always* the base class in the object hierarchy.

After these steps, nothing is stopping us anymore from replacing `gtk::Button` with our `CustomButton`.

<span class="filename">Filename: src/main.rs</span>

```rust,no_run
=======
We only have to include the information, where the implementation is (`imp::CustomButton`)
and which ancestor GObjects we extend (`gtk::Button` and `gtk::Widget`).
Please note that we don't have to specify `glib::Object` here.
That is because `glib::Object` is *always* the base class in the object hierarchy.

After we these steps, nothing is stopping us anymore from replacing `gtk::Button` with our `CustomButton`.

```rust ,no_run
>>>>>>> 27fa3ac8
{{#rustdoc_include ../listings/gobject_subclassing_1/src/main.rs:call}}
```
We are able to use `CustomButton` as a drop-in replacement for `gtk::Button`.
This is cool, but also not very tempting to do in a real application.
For the gain of zero benefits, it did involve quite a bit of boilerplate after all.

So let's make it a bit more interesting.
`gtk::Button` does not hold much state, but we can let `CustomButton` hold a number.

<span class="filename">Filename: src/main.rs</span>

```rust,no_run
{{#rustdoc_include ../listings/gobject_subclassing_2/src/main.rs:impl}}
```
We override `constructed` in `ObjectImpl` so that the label of the button initializes with `number`.
We also override `clicked` in `ButtonImpl` so that every click increases `number` and updates the label.

<span class="filename">Filename: src/main.rs</span>

```rust,no_run
{{#rustdoc_include ../listings/gobject_subclassing_2/src/main.rs:activate}}
```

<<<<<<< HEAD
In `on_activate` we stop calling `connect_clicked`, and that was it.
After a rebuild, the app now features our `CustomButton` with the label “0”.
=======
Now the app features our `CustomButton` with the label “0” (the `Default` for `i32`).
>>>>>>> 27fa3ac8
Every time we click on the button, the number displayed by the label increases by 1.

<div style="text-align:center"><img src="images/gobject_subclassing.png" /></div><|MERGE_RESOLUTION|>--- conflicted
+++ resolved
@@ -8,11 +8,8 @@
 It is advised to keep it in a private module,
 since it is not supposed to be used directly.
 
-<<<<<<< HEAD
 <span class="filename">Filename: src/main.rs</span>
 
-=======
->>>>>>> 27fa3ac8
 ```rust,no_run
 {{#rustdoc_include ../listings/gobject_subclassing_1/src/main.rs:impl}}
 ```
@@ -33,7 +30,6 @@
 ```
 
 `glib::wrapper!` does the most of the work of subclassing for us.
-<<<<<<< HEAD
 We only have to point to the implementation struct and which ancestor GObjects we extend.
 Please note that the list of ancestor GObjects, does not mention `glib::Object`.
 This is because `glib::Object` is *always* the base class in the object hierarchy.
@@ -43,16 +39,6 @@
 <span class="filename">Filename: src/main.rs</span>
 
 ```rust,no_run
-=======
-We only have to include the information, where the implementation is (`imp::CustomButton`)
-and which ancestor GObjects we extend (`gtk::Button` and `gtk::Widget`).
-Please note that we don't have to specify `glib::Object` here.
-That is because `glib::Object` is *always* the base class in the object hierarchy.
-
-After we these steps, nothing is stopping us anymore from replacing `gtk::Button` with our `CustomButton`.
-
-```rust ,no_run
->>>>>>> 27fa3ac8
 {{#rustdoc_include ../listings/gobject_subclassing_1/src/main.rs:call}}
 ```
 We are able to use `CustomButton` as a drop-in replacement for `gtk::Button`.
@@ -76,12 +62,8 @@
 {{#rustdoc_include ../listings/gobject_subclassing_2/src/main.rs:activate}}
 ```
 
-<<<<<<< HEAD
 In `on_activate` we stop calling `connect_clicked`, and that was it.
 After a rebuild, the app now features our `CustomButton` with the label “0”.
-=======
-Now the app features our `CustomButton` with the label “0” (the `Default` for `i32`).
->>>>>>> 27fa3ac8
 Every time we click on the button, the number displayed by the label increases by 1.
 
 <div style="text-align:center"><img src="images/gobject_subclassing.png" /></div>